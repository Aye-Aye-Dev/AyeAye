# Changelog
All notable changes to this project will be documented in this file.

The format is based on [Keep a Changelog](https://keepachangelog.com/en/1.0.0/),
and this project adheres to [Semantic Versioning](https://semver.org/spec/v2.0.0.html).

<<<<<<< HEAD
## Unreleased

## [0.0.27] - 2022-07-14

### Added
- New RestfulConnector for access JSON RestFul APIs. Code kindly contributed by Bluefield Services
- Added package extra ayeaye[api] to include requests library
=======
## Unreleased - 2022-07-12

### Added
>>>>>>> fcfc4a90
- ModelCollection is top level public class
- ModelCollection can now build data provenance graphs for simple model collections - i.e. those that
 don't need any resolver context or locking info
- ModelCollection is incomplete and has a failing test

## [0.0.26] - 2022-06-09

### Fixed
- multiprocess support for ayeaye.PartitionedModel had different behaviour on OSX and Linux because of parent memory after fork() with resolver context

## [0.0.25] - 2022-06-08

### Added
- manifest_build_context() common pattern - make values from a manifest file available in the resolver context
- example usage for ayeaye.common_pattern.build_context.manifest_build_context

### Changed
- ayeaye.connect_resolve supports lists, dict and anything else JSON serialisable. Previously just simple variables.

## [0.0.24] - 2022-05-09

### Removed
- ModelsConnector - it makes better sense outside the ayeaye.Connect(..) declaration

### Added
- ModelCollection - the old ModelsConnector slightly repackaged
- ayeaye.common_pattern.build_context.manifest_build_context and examples/manifest_build_context to demonstrate a simple way to list files used in an ayeaye.Model

## [0.0.23] - 2022-03-10

### Added
- ayeaye.Connect now supports filesystem wildcards

## [0.0.22] - 2022-02-11

### Added
- ProcessPool workers run within the connector_resolver context. Just key+value pairs supported.

## [0.0.21] - 2022-01-31

### Changed
- 'executors' now called 'runtime'

### Added
- A clearer link between runtime environment and PartitionedModel
- worker_id and number of workers (when using fixed sized pool) to runtime info

## [0.0.20] - 2022-01-30

### Added
- ProcessPool to allow init arguments to be passed to models within individual worker processes

## [0.0.19] - 2022-01-30

### Fixed
- Missing executors package

## [0.0.18] - 2022-01-30

### Fixed
- Missing executors package

## [0.0.17] - 2022-01-29

### Added
- PartitionedModel - supports multiprocess execution of subtasks.

## [0.0.16] - 2022-01-26
### Changed
- UncookedConnector - Encoding defaults to None.

### Added
- UncookedConnector - supports file_mode and encoding.

## [0.0.15] - 2021-12-02
### Fixed
- SqlAlchemyDatabaseConnector needs to call it's own callable optional args so it can supply the declarive base argument. i.e. non-simple callable. Created a mechanism for Connectors to reserve this right so Connect() will leave these callables.

## [0.0.14] - 2021-12-01
### Changed
- .schema property has been removed from :class:`DataConnector` - it should whatever type of object the sub class needs

## [0.0.13] - 2021-11-29
### Changed
- any kwarg given to ayeaye.Connect can be a callable, not just engine_url. This isn't quite there for stand-alone connectors but fine when used within `ayeaye.Model`.

## [0.0.12] - 2021-11-29
### Added
- AbstractManifestMapper, EngineFromManifest to public interface

## [0.0.11] - 2021-11-28
### Added
- AbstractManifestMapper more flexible at supporting methods in subclasses by making manifest data available without specifying a fieldname or needing to access via an iterable.

### Fixed
- unitests are skipped when modules aren't available

## [0.0.10] - 2021-10-15
### Added
- CsvConnector - added optional arguments: required_fields, expected_fields, alias_fields

## [0.0.9] - 2021-06-30
### Added
- PartitionedModel - starter for models splitting the work into subtasks

## [0.0.8] - 2021-06-29
### Fixed
- updated layout to better fit an easy life with packaging and distribution.

## [0.0.7] - 2021-06-29
### Fixed
- Moved from build-0.4.0 to build-0.5.1 as sub packages were appearing at top level
- removed lazy methods in AbstractManifestMapper. They are too complicated to get right when the subclass is used as a class variable that depends on another descriptor.

### Added
- AbstractManifestMapper is now a descriptor

### Changed
- AbstractManifestMapper iterator uses single engine_url instead of list of 1 item. Hopefully this is more intuative.

## [0.0.6] - 2021-06-23
### Added
- AbstractManifestMapper and an example demonstrating a useful pattern for mapping between files listed in a mani
fest

### Fixed
- common_pattern.manifest.EngineFromManifest was loading the manifest too early
- Connect.clone and Connect.copy weren't taking arguments passed to .update()

## [0.0.5] - 2021-06-22
### Fixed
- missing common patterns package

## [0.0.4] - 2021-06-22
### Added
- dictionary access via engine_url in MultiConnector

## [0.0.3] - 2021-06-18
### Added
- alternative locking mode (LockingMode.ALL_DATASETS) to capture engine_urls from all datasets in a model
- common pattern to use a manifest file - 'ayeaye.common_pattern.manifest.EngineFromManifest'

## [0.0.2] - 2021-06-16
### Added
- ayeaye.Model.lock() - starting point for model locking 

### Deprecated
- ConnectorResolver.resolve_engine_url renamed to resolve<|MERGE_RESOLUTION|>--- conflicted
+++ resolved
@@ -4,19 +4,16 @@
 The format is based on [Keep a Changelog](https://keepachangelog.com/en/1.0.0/),
 and this project adheres to [Semantic Versioning](https://semver.org/spec/v2.0.0.html).
 
-<<<<<<< HEAD
 ## Unreleased
+
+### Added
+- nothing
 
 ## [0.0.27] - 2022-07-14
 
 ### Added
 - New RestfulConnector for access JSON RestFul APIs. Code kindly contributed by Bluefield Services
 - Added package extra ayeaye[api] to include requests library
-=======
-## Unreleased - 2022-07-12
-
-### Added
->>>>>>> fcfc4a90
 - ModelCollection is top level public class
 - ModelCollection can now build data provenance graphs for simple model collections - i.e. those that
  don't need any resolver context or locking info
